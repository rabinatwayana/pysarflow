# -*- coding: utf-8 -*-
"""
Preprocessing Sentinel1 SLC Data

This Python script enables users to perform essential preprocessing steps
on Sentinel-1 SLC data, including thermal noise removal, radiometric calibration,
and terrain correction.

It accepts Sentinel-1 products in the .SAFE format.

The script depends on the 'esa_snappy' library, which must be installed
in the Python environment where this script is executed.

This file can also be imported as a module and contains the following functions:
    Major:
        * read_slc_product
    Supporting:
        *
"""

import os
import esa_snappy
from esa_snappy import GPF
from esa_snappy import ProductIO, GeoPos, PixelPos, WKTReader
from esa_snappy import HashMap
from esa_snappy import jpy
from time import *
import numpy as np
import math
from pathlib import Path
from shapely.geometry import Point, Polygon, box
from shapely import wkt as _wkt
import geopandas as gpd
import xml.etree.ElementTree as ET
import matplotlib.pyplot as plt
from datetime import datetime
from matplotlib.colors import hsv_to_rgb
import subprocess

Integer = jpy.get_type('java.lang.Integer')


def read_slc_product(product_path):
    """
    Reads a Sentinel-1 SLC product using SNAP's ProductIO.

    This function checks whether the provided product path exists on disk, then
    attempts to load the product using ProductIO.readProduct. If the product
    cannot be read, it raises a RuntimeError with details about the failure.

    Args:
        product_path (str): Path to the Sentinel-1 SAFE format product directory or file.

    Returns:
        product: The SNAP product object representing the loaded Sentinel-1 data.

    Raises:
        FileNotFoundError: If the specified product path does not exist.
        RuntimeError: If reading the product fails due to unexpected errors.
    """
    try:
        if not os.path.exists(product_path):
            raise FileNotFoundError(f"Product path does not exist: {product_path}")
        product = ProductIO.readProduct(product_path)
        return product
    except Exception as e:
        raise RuntimeError(
            f"An error occurred while reading the slc product: {str(e)}"
        ) from e

def burst_for_geometry(product, safe_dir, geom, subswath=None):
    """
    Determine TOPS burst index (or range) for a geometry in a Sentinel-1 IW SLC.

    Args:
      product   : Input SAR product.
      safe_dir  : path to the *.SAFE folder (str or Path)
      geom      : Shapely Point/Polygon, or WKT string, or bbox tuple (minlon,minlat,maxlon,maxlat)
      subswath  : optional 'IW1'|'IW2'|'IW3' to force a swath

    Returns (dict):
      {
        'swath': 'IW1'|'IW2'|'IW3',
        'band_name': 'Intensity_IW1_VV',   # band used
        'linesPerBurst': 1495,
        'numberOfBursts': 10,
        'burst': 5,              # for Point
        'firstBurst': 4,         # for Polygon
        'lastBurst': 6,          # for Polygon
        'geom_type': 'Point'|'Polygon'
      }

    Raises:

        ValueError: 
        - If geom is not a Shapely Point/Polygon, a WKT string, or a 4-element bbox ``(minx, miny, maxx, maxy)``
        - If the geometry lies outside the products IW1/IW2/IW3 coverage.
        - If the AOI polygon does not intersect the chosen sub-swath.

        FileNotFoundError:
        - If no annotation XML file is found for the selected sub-swath

    """

    # --- normalize geometry ---
    if isinstance(geom, (list, tuple)) and len(geom) == 4:
        geom = box(*geom)
    elif isinstance(geom, str):
        geom = _wkt.loads(geom)
    elif not isinstance(geom, (Point, Polygon)):
        raise ValueError("geom must be Point/Polygon, WKT string, or bbox tuple")

    is_point = isinstance(geom, Point)
    aoi = geom if not is_point else geom

    names = list(product.getBandNames())

    # --- pick a band that actually covers the geometry (auto-detect swath if needed) ---
    def band_contains_point(band, lat, lon):
        gc = band.getGeoCoding()
        if gc is None: return False, None
        pp = gc.getPixelPos(GeoPos(float(lat), float(lon)), None)
        ok = (pp is not None and math.isfinite(pp.x) and math.isfinite(pp.y)
              and 0 <= pp.x < band.getRasterWidth()
              and 0 <= pp.y < band.getRasterHeight())
        return ok, pp

    # center we’ll use to probe coverage
    probe = (aoi.y, aoi.x) if is_point else (aoi.centroid.y, aoi.centroid.x)

    sw_order = [subswath] if subswath in ("IW1", "IW2", "IW3") else ["IW1", "IW2", "IW3"]
    chosen_sw, chosen_band_name, chosen_pp = None, None, None

    for sw in sw_order:
        cands = [n for n in names if sw in n]
        for name in cands:
            ok, pp = band_contains_point(product.getBand(name), *probe)
            if ok:
                chosen_sw, chosen_band_name, chosen_pp = sw, name, pp
                break
        if chosen_sw:
            break

    if chosen_sw is None:
        raise ValueError("Geometry is outside IW1/IW2/IW3 coverage for this product.")

    band = product.getBand(chosen_band_name)
    gc = band.getGeoCoding()
    W, H = band.getRasterWidth(), band.getRasterHeight()

    # --- read annotation XML for this swath (namespace-agnostic) ---
    safe_dir = Path(safe_dir)
    ann_dir = safe_dir / "annotation"
    xml_files = sorted(ann_dir.glob(f"*{chosen_sw.lower()}*.xml"))
    if not xml_files:
        raise FileNotFoundError(f"No annotation XML found for {chosen_sw} in {ann_dir}")
    root = ET.parse(xml_files[0]).getroot()

    def find_text_any(root, local):
        for el in root.iter():
            if el.tag.rsplit('}', 1)[-1] == local and el.text:
                return el.text.strip()
        return None

    txt_lpb = find_text_any(root, "linesPerBurst")
    bursts_nodes = [el for el in root.iter() if el.tag.rsplit('}', 1)[-1] == "burst"]
    numberOfBursts = int(find_text_any(root, "numberOfBursts")) if find_text_any(root, "numberOfBursts") else len(bursts_nodes)

    if txt_lpb:
        linesPerBurst = int(txt_lpb)
    else:
        # try infer from firstAzimuthLine step, else fallback to H / numBursts
        first_lines = []
        for b in bursts_nodes[:2]:
            for el in b.iter():
                if el.tag.rsplit('}', 1)[-1] == "firstAzimuthLine" and el.text:
                    first_lines.append(int(el.text)); break
        linesPerBurst = max(1, (first_lines[1] - first_lines[0]) if len(first_lines) == 2 else H // max(1, numberOfBursts))

    out = {
        "sub-swath": chosen_sw,
        "band_name": chosen_band_name,
        "linesPerBurst": linesPerBurst,
        "numberOfBursts": numberOfBursts,
        "geom_type": "Point" if is_point else "Polygon",
    }

    # --- map geometry to pixel rows and compute burst index / range ---
    def clamp_b(b): return max(1, min(numberOfBursts, b))

    if is_point:
        y = int(chosen_pp.y)
        out["burst"] = clamp_b(y // linesPerBurst + 1)
    else:
        # use exterior vertices (and centroid) to get min/max valid rows
        ys = []
        for lon, lat in list(aoi.exterior.coords) + [(aoi.centroid.x, aoi.centroid.y)]:
            pp = gc.getPixelPos(GeoPos(float(lat), float(lon)), None)
            if (pp is not None and math.isfinite(pp.y) and 0 <= pp.y < H):
                ys.append(pp.y)
        if not ys:
            raise ValueError("AOI polygon does not intersect the chosen sub-swath.")
        y_min, y_max = min(ys), max(ys)
        out["firstBurst"] = clamp_b(int(y_min) // linesPerBurst + 1)
        out["lastBurst"]  = clamp_b(int(y_max) // linesPerBurst + 1)

    return out

def topsar_split(product, burst_dict, pols=None, output_complex=True):
    """
    Run TOPSAR-Split using burst indices from burst_for_geometry(...).

    Args:
      product : Input SAR product. Output of the burst_for_geometry
      burst_dict : output from the burst_for_geometry function
      pols = polarization

    Returns
        Product restricted to the specified sub-swath, burst range, and polarisations.
    """
    band = burst_dict['band_name']              # e.g. 'i_IW1_VH'
    swath = next(iw for iw in ['IW1','IW2','IW3','EW1','EW2','EW3','EW4','EW5'] if iw in band)

    if pols is None:
        pols = band.split('_')[-1]              # infer polarisation from band name

    if burst_dict['geom_type'] == 'Point':
        fb = lb = int(burst_dict['burst'])
    else:
        fb, lb = int(burst_dict['firstBurst']), int(burst_dict['lastBurst'])
        if fb > lb: fb, lb = lb, fb

    # Build parameters
    parameters = HashMap()
    parameters.put('subswath', swath)
    parameters.put('selectedPolarisations', pols)
    parameters.put('firstBurstIndex', Integer(fb))
    parameters.put('lastBurstIndex', Integer(lb))
    parameters.put('outputComplex', bool(output_complex))

    # Run TOPSAR-Split
    output = GPF.createProduct("TOPSAR-Split", parameters, product)
    print(f"TOPSAR-Split applied: {swath} bursts {fb}–{lb} ({pols})")
    return output


def apply_orbit(product,
                orbit_type="Sentinel Precise (Auto Download)"):
    """
    Run SNAP 'Apply-Orbit-File' on a Product.

    Args:
        product:
            Input product to process. Ouput of TOPSAR-split
        orbit_type:
            The orbit source/type to use. Common values include:
              - `"Sentinel Precise (Auto Download)"` – preferred.
              - `"Sentinel Restituted (Auto Download)"` – fallback if precise is not yet available.
              - `"DORIS Precise VOR (ENVISAT)"` – for other missions.

    Returns:
        Product: A new SNAP `Product` with orbits applied.
    """
    Boolean = jpy.get_type('java.lang.Boolean')
    Integer = jpy.get_type('java.lang.Integer')

    parameters = HashMap()
    parameters.put("orbitType", orbit_type)
    parameters.put("polyDegree", Integer(3))
    parameters.put("continueOnFail", Boolean(True))

    out = GPF.createProduct("Apply-Orbit-File", parameters, product)
    print(f"Apply-Orbit-File: {orbit_type}")
    return out

def back_geocoding(products, dem_name="SRTM 1Sec HGT", ext_dem=None):
    """
    Run SNAP Back-Geocoding on master + slave(s).

    Args:
        master   : SNAP Product (Apply-Orbit-File already done). Output of the apply orbit
        slaves   : list of SNAP Products (Apply-Orbit-File already done). Output of the apply orbit 
        dem_name : name of DEM in SNAP auxdata (default SRTM 1Sec HGT)
        ext_dem  : optional external DEM product

    Returns:
        SNAP Product with master + co-registered slave or slaves
    """
    print("Running Back-Geocoding...")

    parameters = HashMap()
    parameters.put("demName", dem_name)
    parameters.put("demResamplingMethod", "BILINEAR_INTERPOLATION")
    parameters.put("resamplingType", "BILINEAR_INTERPOLATION")
    parameters.put("maskOutAreaWithoutElevation", True)
    parameters.put("outputDerampDemodPhase", True)
    parameters.put("disableReramp", False)


    if ext_dem is not None:
        parameters.put("externalDEMFile", ext_dem)

    output = GPF.createProduct("Back-Geocoding", parameters, products) 
    print("Back geocoding applied!")
    return output

def enhanced_spectral_diversity(product, preset="default", **overrides):
    """
    Enhanced Spectral Diversity (ESD) with sensible defaults + optional overrides.

     Args:
        product:
            A SNAP `Product` — usually the output of Back-Geocoding
            containing the master and one or more slave images.
        preset:
            Convenience preset passed to `esd_parameters(preset)` that supplies a
            default parameter set. Expected values:
            - `"default"` - full computation.
            - `"fast"`  – less lighter computation.
            - `"faster"`    – lighter computation.
        **overrides:
            Any ESD operator parameter you want to force/override from the
            preset (e.g., `cohWinAz=5`, `cohWinRg=10`, `maxIterations=25`,
            etc.). Keys must match the operator's parameter names.

    Returns:
        Product: A new SNAP `Product` with ESD refinement applied.
    """
    parameters = HashMap()
    for k, v in esd_parameters(preset).items():
        parameters.put(k, v)
    # user overrides win if provided
    for k, v in overrides.items():
        parameters.put(k, v)
    esd = GPF.createProduct("Enhanced-Spectral-Diversity", parameters, product)
    return esd


def esd_parameters(preset): #enhanced spectral diversity parameters
    Boolean = jpy.get_type('java.lang.Boolean')
    if preset == "fast":
        # more forgiving in low coherence, a bit slower
        return {
            "cohThreshold": 0.15,            # default often ~0.2
            "xCorrThreshold": 0.05,
            "fineWinWidthStr": "512",
            "fineWinHeightStr": "512",
            "fineWinAccAzimuth": "16",
            "fineWinAccRange": "16",
            "fineWinOversampling": "128",
            "estimateAzimuthShift": Boolean(True),
            "estimateRangeShift":   Boolean(False),
            "doNotWriteTargetBands": Boolean(False),
        }
    if preset == "faster":
        # quicker; good for previews
        return {
            "cohThreshold": 0.2,
            "xCorrThreshold": 0.1,
            "fineWinWidthStr": "256",
            "fineWinHeightStr": "256",
            "estimateAzimuthShift": Boolean(True),
            "estimateRangeShift":   Boolean(False),
            "doNotWriteTargetBands": Boolean(True),  # smaller output
        }
    # default
    return {
        # let SNAP defaults mostly apply; set only stable keys
        "fineWinWidthStr": "512",
        "fineWinHeightStr": "512",
        "fineWinAccAzimuth": "16",
        "fineWinAccRange": "16",
        "fineWinOversampling": "128",
        "esdEstimator": "Periodogram",
        "weightFunc": "Inv Quadratic",
        "temporalBaselineType": "Number of images",
        "integrationMethod": "L1 and L2",
        "xCorrThreshold": 0.1,
        "cohThreshold": 0.3,
        "overallRangeShift": 0.0,
        "overallAzimuthShift": 0.0,
        "numBlocksPerOverlap": Integer(10),
        "maxTemporalBaseline":Integer(2),
        "doNotWriteTargetBands": False,
        "useSuppliedRangeShift": False,
        "useSuppliedAzimuthShift": False

    }

def temporal_baseline(product1_path, product2_path):
    """
    Calculate and print the temporal baseline between two Sentinel-1 products.

    The temporal baseline is defined as the absolute difference in days between 
    the acquisition times (start times) of the two SAR products. This metric is 
    commonly used in interferometric SAR (InSAR) analysis to assess the temporal 
    separation between image acquisitions.

    Args:
    ----------
    product1_path : str
        File path to the first Sentinel-1 product (e.g., the master image).
    product2_path : str
        File path to the second Sentinel-1 product (e.g., the slave image).

    Returns:
    It prints the temporal baseline
    None
        The function prints the temporal baseline in days and does not return a value.

    Notes:
    -----
    - This function uses `read_product` to open the Sentinel-1 products.
    - It assumes that both products contain valid start time metadata.
    - Resources are released after processing by calling `.dispose()` on each product.
    """
    product1 =  read_slc_product(product1_path)
    product2 =  read_slc_product(product2_path)
    master_time = product1.getStartTime()
    slave_time = product2.getStartTime()
    temporal_baseline = abs(slave_time.getMJD() - master_time.getMJD())

    print(f"Temporal Baseline: {temporal_baseline:.1f} days")

    product1.dispose()
    product2.dispose()
    return


def interferogram(product):
    """
    Generate an interferogram from a Sentinel-1 interferometric product.

    This function uses the SNAP Graph Processing Framework (GPF) to create 
    an interferogram, which represents the phase difference between two 
    co-registered SAR images. The interferogram is an essential step in 
    interferometric SAR (InSAR) processing for deriving surface deformation, 
    elevation models, or coherence analysis.

    Args:
    ----------
    product : org.esa.snap.core.datamodel.Product
        The co-registered Sentinel-1 product (usually the output of the 
        "Back-Geocoding" operator with two coregistered images).

    Returns:
    -------
    output : org.esa.snap.core.datamodel.Product
        The product containing the generated interferogram and optional 
        coherence band.

    Notes:
    -----
    - The function uses predefined parameters for flat-earth phase removal, 
      polynomial fitting, and orbit interpolation.
    - Coherence estimation is enabled by default.
    - Pixel size is set to be square.
    - Uncomment and customize the window size parameters if you want to control 
      the coherence estimation resolution.
    - This function is typically followed by Goldstein filtering and phase 
      unwrapping steps in an InSAR workflow.
    """
    parameters = HashMap()
    print('Creating interferogram ...')
    parameters.put("Subtract flat-earth phase", True)
    parameters.put("Degree of \"Flat Earth\" polynomial", 5)
    parameters.put("Number of \"Flat Earth\" estimation points", 501)
    parameters.put("Orbit interpolation degree", 3)
    parameters.put("Include coherence estimation", True)
    parameters.put("Square Pixel", True)
    parameters.put("Independent Window Sizes", False)
    #parameters.put("Coherence Azimuth Window Size", 10)
    #parameters.put("Coherence Range Window Size", 2)
    output = GPF.createProduct("Interferogram", parameters, product) 
    print("Interferogram created!")
    return output
  
def topsar_deburst(product, polarization):  
    """
    Apply TOPSAR deburst operation to a Sentinel-1 product.

    This function removes burst discontinuities in TOPSAR acquisitions 
    by merging bursts into a seamless image for the specified polarization. 
    It is a necessary preprocessing step for Sentinel-1 TOPSAR IW and EW 
    data before further interferometric or geocoding analysis.

    Args
    ----------
    product : snappy.Product
        The input Sentinel-1 product to which the deburst operation will be applied.
    polarization : str
        The polarization channel to process (e.g., 'VV', 'VH', 'HH', 'HV').

    Returns
    -------
    snappy.Product
        The deburst-processed Sentinel-1 product.
    """
    parameters = HashMap()
    print('Apply TOPSAR Deburst...')
    parameters.put("Polarisations", polarization)
    output = GPF.createProduct("TOPSAR-Deburst", parameters, product)
    print("TOPSAR Deburst applied!")
    return output  

def multilooking(product, n_rg=3, n_az=1, source_bands=None, output_intensity=False):
    """
    SNAP 'Multilook' operator.

    Args:
      product         : SNAP Product (typically AFTER TOPSAR-Deburst)
      n_rg (int)      : number of looks in range (speckle ↓, res ↓)
      n_az (int)      : number of looks in azimuth
      source_bands    : optional list/CSV of bands to process (e.g. 'i_*,q_*,coh_*')
      output_intensity: for complex inputs, also write intensity bands

    Returns:
      SNAP Product with multilooked bands
    """
    Integer = jpy.get_type('java.lang.Integer')
    Boolean = jpy.get_type('java.lang.Boolean')

    parameters = HashMap()
    parameters.put('nRgLooks', Integer(n_rg))
    parameters.put('nAzLooks', Integer(n_az))
    parameters.put('outputIntensity', Boolean(output_intensity))
    if source_bands:
        if isinstance(source_bands, (list, tuple)):
            source_bands = ",".join(source_bands)
        parameters.put('sourceBands', str(source_bands))

    return GPF.createProduct('Multilook', parameters, product)

def goldstein_phase_filtering(product):
    """
    Apply Goldstein Phase Filtering to an interferogram.

    Goldstein filtering is used in InSAR processing to enhance the signal-to-noise 
    ratio of the interferometric phase. This filter suppresses noise while preserving 
    the phase fringes, improving the quality of unwrapping and subsequent deformation 
    analysis.

    Args:
    ----------
    product : org.esa.snap.core.datamodel.Product
        The input product containing the interferometric phase, typically the 
        output of the "Interferogram" operator.

    Returns:
    -------
    output : org.esa.snap.core.datamodel.Product
        The product with Goldstein phase filtering applied.

    Notes:
    -----
    - `alpha`: Controls the filtering strength. Higher values result in stronger 
      filtering (default is 1.0).
    - `FFTSizeString`: Defines the FFT window size used for filtering (default is '64').
    - `windowSizeString`: Defines the size of the filtering window (default is '3').
    - `useCoherenceMask`: If set to True, filtering is applied only where coherence 
      exceeds the given threshold.
    - `coherenceThreshold`: Minimum coherence value used if coherence masking is enabled 
      (default is 0.2, but ignored if `useCoherenceMask` is False).

    This function is typically used after interferogram generation and before phase 
    unwrapping in an InSAR processing chain.
    """
    parameters = HashMap()
    print('Apply Goldstein Phase Filtering...')
    parameters.put('alpha', 1.0)
    parameters.put('FFTSizeString', '64')
    parameters.put('windowSizeString', '3')
    parameters.put('useCoherenceMask', False)
    parameters.put('coherenceThreshold', 0.2)  
    output = GPF.createProduct("GoldsteinPhaseFiltering", parameters, product)
    print("Goldstein Phase Filtering applied!")
    return output

def snaphu_export(xml_path, new_input_file, new_target_folder):
    """
    Modify a SNAP XML graph to update input and output paths, then execute it using GPT.

    This function updates the SNAP XML workflow file by:
    - Replacing the file path in the 'Read' node with the given input file.
    - Replacing the target folder in the 'SnaphuExport' node with the given output folder.
    After updating, it saves the modified XML and runs the graph using the `gpt` command-line tool.

    Args
    ----------
    xml_path : str
        Path to the SNAP XML graph file to be modified and executed.
    new_input_file : str
        Path to the new input file (to replace the one in the 'Read' node).
    new_target_folder : str
        Path to the new target folder (to replace the one in the 'SnaphuExport' node).

    Returns
    -------
    None
        The function prints progress updates and the output of the `gpt` execution.

    Raises
    ------
    FileNotFoundError
        If the provided `xml_path` does not exist.
    xml.etree.ElementTree.ParseError
        If the XML file cannot be parsed.
    subprocess.CalledProcessError
        If the `gpt` command execution fails.

    Notes
    -----
    - Requires SNAP's Graph Processing Tool (`gpt`) to be installed and available in the system PATH.
    - The XML graph must contain nodes with IDs 'Read' and 'SnaphuExport' for the function to work correctly.
    """
    print("Snaphu exporting...")
    tree = ET.parse(xml_path)
    root = tree.getroot()

    for node in root.findall(".//node[@id='Read']/parameters/file"):
        node.text = new_input_file

    for node in root.findall(".//node[@id='SnaphuExport']/parameters/targetFolder"):
        node.text = new_target_folder

    tree.write(xml_path, encoding="UTF-8", xml_declaration=True)

    gpt_command = "gpt"  
    result = subprocess.run([gpt_command, xml_path], capture_output=True, text=True, check=True)
    print("Processing complete.\nOutput:\n", result.stdout)

def snaphu_unwrapping(conf_file_path, snaphu_exe_path, output_directory):
    """
    Run the SNAPHU unwrapping process using a configuration file.

    This function reads a SNAPHU configuration file, extracts the command line 
    arguments, and executes the SNAPHU binary with those arguments in the specified 
    output directory. It ensures the working directory exists before execution and 
    reports success or failure after completion.

    Args
    ----------
    conf_file_path : str
        Path to the SNAPHU configuration file (typically generated by SNAP or manually prepared).
    snaphu_exe_path : str
        Path to the SNAPHU executable to be used for unwrapping.
    output_directory : str
        Directory where SNAPHU will be executed and output files will be stored.

    Returns
    -------
    bool
        True if SNAPHU unwrapping completed successfully (return code 0), 
        False otherwise.

    Raises
    ------
    FileNotFoundError
        If the configuration file does not exist.
    IndexError
        If the configuration file has fewer than 7 lines (expected command at line 7).
    subprocess.SubprocessError
        If there is an unexpected error while executing the SNAPHU command.

    Notes
    -----
    - The function assumes that the unwrapping command is located on line 7 of the configuration file.
    - Any leading '#' or 'snaphu' prefixes in the command line will be stripped before execution.
    - Requires SNAPHU to be compiled and available at the specified `snaphu_exe_path`.
    """
    with open(conf_file_path, 'r') as file:
        lines = file.readlines()
        
    if len(lines) <= 6:
        raise IndexError("Configuration file doesn't have enough lines")
        
    command_line = lines[6].strip()
    
    if command_line.startswith('#'):
        command_line = command_line[1:].strip()
    if command_line.startswith('snaphu'):
        command_line = command_line[6:].strip()
    
    full_command = f'"{snaphu_exe_path}" {command_line}'
    
    print(f"Running SNAPHU command: {full_command}")
    print(f"Working directory: {output_directory}")
    
    os.makedirs(output_directory, exist_ok=True)
    
    result = subprocess.run(
        full_command,
        cwd=output_directory,
        shell=True,
        capture_output=True,
        text=True
    )
    
    if result.returncode == 0:
        print("SNAPHU unwrapping completed successfully!")
        print("Output:", result.stdout)
    else:
        print("SNAPHU unwrapping failed!")
        print("Error:", result.stderr)
        print("Return code:", result.returncode)
    return result.returncode == 0

def snaphu_import(source_product, unwrapped_product): 
    """
    Import SNAPHU unwrapped interferogram results back into SNAP.

    This function uses SNAP's Graph Processing Framework (GPF) to merge the 
    unwrapped interferogram produced by SNAPHU with the original source product. 
    The resulting product contains the unwrapped phase information, making it 
    available for further processing within SNAP.

    Args
    ----------
    source_product : snappy.Product
        The original interferogram product before SNAPHU unwrapping.
    unwrapped_product : snappy.Product
        The product containing the SNAPHU unwrapped interferogram.

    Returns
    -------
    snappy.Product
        A SNAP product containing the imported unwrapped phase data.

    Notes
    -----
    - The parameter `'doNotKeepWrapped'` is set to False to keep the wrapped phase 
      along with the unwrapped phase.
    - Requires SNAP's snappy module and the GPF operator `'SnaphuImport'`.
    """ 
    parameters = HashMap()
    print("SNAPHU importing...")
    parameters.put('doNotKeepWrapped', False)
    products = [source_product, unwrapped_product]
    output = GPF.createProduct('SnaphuImport', parameters, products)
    print("SNAPHU imported...")
    return output

def phase_to_elevation(product, DEM):
    """
    Convert unwrapped interferometric phase to elevation using a Digital Elevation Model (DEM).

    This function uses the SNAP Graph Processing Framework (GPF) to apply the 
    "Phase to Elevation" operator. It transforms unwrapped phase data into an 
    elevation map by referencing a known DEM. This step is commonly used in 
    Differential InSAR (DInSAR) or when generating DEMs from SAR data.

    Args:
    ----------
    product : org.esa.snap.core.datamodel.Product
        The input product containing unwrapped interferometric phase, typically 
        the result of a phase unwrapping operator.

    DEM : str
        The name of the DEM to use for reference (e.g., 'SRTM 3Sec', 'Copernicus 30m', 
        or path to an external DEM file).

    Returns:
    -------
    output : org.esa.snap.core.datamodel.Product
        The product containing the elevation map derived from phase data.

    Notes:
    -----
    - The DEM is used to geocode the elevation output and aid in the transformation.
    - Bilinear interpolation is used to resample the DEM for better accuracy.
    - `externalDEMNoDataValue` is set to 0.0, which defines how to handle no-data pixels 
      in the DEM.
    - This step assumes the input phase has already been unwrapped and filtered.
    """
   
    parameters = HashMap()
    print('Turning Phase to Elevation...')
    parameters.put('demName', DEM)
    parameters.put('demResamplingMethod', 'BILINEAR_INTERPOLATION')
    parameters.put('externalDEMNoDataValue', 0.0)
    output = GPF.createProduct("PhaseToElevation", parameters, product)
    print("Phase to Elevation applied!")
    return output

def terrain_correction_slc(product, DEM):
    """
    Apply terrain correction to a SAR product using a specified DEM.

    Terrain correction removes geometric distortions caused by topography and sensor 
    viewing geometry. This step geocodes the image into a map coordinate system 
    and ensures that pixel locations align with their true geographic position.

    Args
    ----------
    product : snappy.Product
        The SAR product to which terrain correction will be applied.
    DEM : str
        The name of the Digital Elevation Model (e.g., 'SRTM 3Sec' or a custom DEM) 
        to be used for terrain correction.

    Returns
    -------
    snappy.Product
        The terrain-corrected product.

    Notes
    -----
    - The DEM is saved as part of the output product.
    - Areas with missing DEM values are assigned an external no-data value (0.0).
    - This step is typically performed near the end of the preprocessing chain to 
      produce a geocoded product suitable for analysis and visualization.
    """
    parameters = HashMap()
    print('Applying Terrain Correction...')
    parameters.put('demName', DEM)
    parameters.put('saveDEM', True)
    parameters.put('externalDEMNoDataValue', 0.0)
    output = GPF.createProduct("Terrain-Correction", parameters, product)
    print("Terrain Correction applied!")
    return output

def save_product(product, filename, output_dir="_results", fmt="BEAM-DIMAP"):
    """
    Save a SNAP product to disk.

    Args
    ----------
    product : snappy.Product
        The SNAP product to save.
    filename : str
        Output filename (without extension).
    output_dir : str, optional
        Directory where results will be saved (default: "_results").
    fmt : str, optional
        Output format (default: "BEAM-DIMAP").

    Returns
    -------
    str
        The full output path where the product was saved.
    """
    out_path = f"{output_dir}/{filename}"
    print(f"Saving product to {out_path} ({fmt})...")
    ProductIO.writeProduct(product, out_path, fmt)
    print("Product saved successfully.")
    return out_path


def plot(
    dim_path,
    i_band=None, q_band=None, coh_band=None,
    downsample=1,
    fade=(0.2, 0.8),          # (min,max) brightness from coherence
    title="",
    save_path=None,
    return_rgb=False,
    ax=None,
):
    """
    Visualize an interferogram as SNAP-like rainbow (HSV). This can be used to plot any interferogram outputs

    Args:
      dim_path   : path to the .dim file (next to the .data/ folder)
      i_band     : name of the real (i) interferogram band; auto-detected if None
      q_band     : name of the imag (q) interferogram band; auto-detected if None
      coh_band   : name of the coherence band; auto-detected if None
      downsample : integer stride for quick viewing (e.g., 2, 4)
      fade       : tuple (v_min, v_max) mapping coherence → value (brightness)
      title      : plot title
      save_path  : if set, write the RGB to this path (e.g., 'phase.png')
      return_rgb : if True, return the RGB numpy array
      ax         : optional matplotlib axes to draw on

    Returns:
      rgb (H,W,3) array if return_rgb=True, else None.
    """
    p = ProductIO.readProduct(dim_path)
    try:
        # --- band auto-detect (if names not given) ---
        names = list(p.getBandNames())
        def pick(prefix):
            for n in names:
                nn = n.lower()
                if nn.startswith(prefix):  # strict startswith
                    return n
            for n in names:                 # fallback: contains
                if prefix in n.lower():
                    return n
            return None

        i_band  = i_band  or pick('i_ifg')
        q_band  = q_band  or pick('q_ifg')
        coh_band = coh_band or pick('coh_')

        if not (i_band and q_band and coh_band):
            raise ValueError(
                f"Could not find required bands. "
                f"i_band={i_band}, q_band={q_band}, coh_band={coh_band}. "
                f"Available: {names[:12]}{' ...' if len(names)>12 else ''}"
            )

        w, h = p.getSceneRasterWidth(), p.getSceneRasterHeight()
        buf = np.zeros(w*h, np.float32)

        bi = p.getBand(i_band); bi.readPixels(0,0,w,h,buf); i = buf.reshape(h,w).copy()
        bq = p.getBand(q_band); bq.readPixels(0,0,w,h,buf); q = buf.reshape(h,w).copy()
        bc = p.getBand(coh_band); bc.readPixels(0,0,w,h,buf); coh = buf.reshape(h,w).copy()

        if downsample and downsample > 1:
            s = slice(None, None, int(downsample))
            i, q, coh = i[s, s], q[s, s], coh[s, s]

        # --- phase → HSV ---
        phase = np.arctan2(q, i)                         # [-pi, +pi]
        hue   = (phase + np.pi) / (2*np.pi)              # [0,1]
        sat   = np.ones_like(hue)
        vmin, vmax = fade
        val   = vmin + (vmax - vmin) * np.clip(coh, 0, 1)

        rgb = hsv_to_rgb(np.dstack([hue, sat, val]))

        # --- plot ---
        if ax is None:
            plt.figure(figsize=(10, 6))
            ax = plt.gca()
        ax.imshow(rgb, origin="upper")
        ax.set_xticks([]); ax.set_yticks([])
        ax.set_title(title)

        if save_path:
            # matplotlib expects 0..1 floats; rgb already is
            plt.imsave(save_path, rgb)

        return rgb if return_rgb else None

    finally:
        try:
            p.dispose()
        except Exception:
<<<<<<< HEAD
            pass
=======
            pass

def snaphu_export(xml_path, new_input_file, new_target_folder):
    """
    Modify a SNAP XML graph to update input and output paths, then execute it using GPT.

    This function updates the SNAP XML workflow file by:
    - Replacing the file path in the 'Read' node with the given input file.
    - Replacing the target folder in the 'SnaphuExport' node with the given output folder.
    After updating, it saves the modified XML and runs the graph using the `gpt` command-line tool.

    Parameters
    ----------
    xml_path : str
        Path to the SNAP XML graph file to be modified and executed.
    new_input_file : str
        Path to the new input file (to replace the one in the 'Read' node).
    new_target_folder : str
        Path to the new target folder (to replace the one in the 'SnaphuExport' node).

    Returns
    -------
    None
        The function prints progress updates and the output of the `gpt` execution.

    Raises
    ------
    FileNotFoundError
        If the provided `xml_path` does not exist.
    xml.etree.ElementTree.ParseError
        If the XML file cannot be parsed.
    subprocess.CalledProcessError
        If the `gpt` command execution fails.

    Notes
    -----
    - Requires SNAP's Graph Processing Tool (`gpt`) to be installed and available in the system PATH.
    - The XML graph must contain nodes with IDs 'Read' and 'SnaphuExport' for the function to work correctly.
    """
    print("Snaphu exporting...")
    tree = ET.parse(xml_path)
    root = tree.getroot()

    for node in root.findall(".//node[@id='Read']/parameters/file"):
        node.text = new_input_file

    for node in root.findall(".//node[@id='SnaphuExport']/parameters/targetFolder"):
        node.text = new_target_folder

    tree.write(xml_path, encoding="UTF-8", xml_declaration=True)

    gpt_command = "gpt"  
    result = subprocess.run([gpt_command, xml_path], capture_output=True, text=True, check=True)
    print("Processing complete.\nOutput:\n", result.stdout)

def snaphu_unwrapping(conf_file_path, snaphu_exe_path, output_directory):
    """
    Run the SNAPHU unwrapping process using a configuration file.

    This function reads a SNAPHU configuration file, extracts the command line 
    arguments, and executes the SNAPHU binary with those arguments in the specified 
    output directory. It ensures the working directory exists before execution and 
    reports success or failure after completion.

    Parameters
    ----------
    conf_file_path : str
        Path to the SNAPHU configuration file (typically generated by SNAP or manually prepared).
    snaphu_exe_path : str
        Path to the SNAPHU executable to be used for unwrapping.
    output_directory : str
        Directory where SNAPHU will be executed and output files will be stored.

    Returns
    -------
    bool
        True if SNAPHU unwrapping completed successfully (return code 0), 
        False otherwise.

    Raises
    ------
    FileNotFoundError
        If the configuration file does not exist.
    IndexError
        If the configuration file has fewer than 7 lines (expected command at line 7).
    subprocess.SubprocessError
        If there is an unexpected error while executing the SNAPHU command.

    Notes
    -----
    - The function assumes that the unwrapping command is located on line 7 of the configuration file.
    - Any leading '#' or 'snaphu' prefixes in the command line will be stripped before execution.
    - Requires SNAPHU to be compiled and available at the specified `snaphu_exe_path`.
    """
    with open(conf_file_path, 'r') as file:
        lines = file.readlines()
        
    if len(lines) <= 6:
        raise IndexError("Configuration file doesn't have enough lines")
        
    command_line = lines[6].strip()
    
    if command_line.startswith('#'):
        command_line = command_line[1:].strip()
    if command_line.startswith('snaphu'):
        command_line = command_line[6:].strip()
    
    full_command = f'"{snaphu_exe_path}" {command_line}'
    
    print(f"Running SNAPHU command: {full_command}")
    print(f"Working directory: {output_directory}")
    
    os.makedirs(output_directory, exist_ok=True)
    
    result = subprocess.run(
        full_command,
        cwd=output_directory,
        shell=True,
        capture_output=True,
        text=True
    )
    
    if result.returncode == 0:
        print("SNAPHU unwrapping completed successfully!")
        print("Output:", result.stdout)
    else:
        print("SNAPHU unwrapping failed!")
        print("Error:", result.stderr)
        print("Return code:", result.returncode)
    return result.returncode == 0

def snaphu_import(source_product, unwrapped_product): 
    """
    Import SNAPHU unwrapped interferogram results back into SNAP.

    This function uses SNAP's Graph Processing Framework (GPF) to merge the 
    unwrapped interferogram produced by SNAPHU with the original source product. 
    The resulting product contains the unwrapped phase information, making it 
    available for further processing within SNAP.

    Parameters
    ----------
    source_product : snappy.Product
        The original interferogram product before SNAPHU unwrapping.
    unwrapped_product : snappy.Product
        The product containing the SNAPHU unwrapped interferogram.

    Returns
    -------
    snappy.Product
        A SNAP product containing the imported unwrapped phase data.

    Notes
    -----
    - The parameter `'doNotKeepWrapped'` is set to False to keep the wrapped phase 
      along with the unwrapped phase.
    - Requires SNAP's snappy module and the GPF operator `'SnaphuImport'`.
    """ 
    parameters = HashMap()
    print("SNAPHU importing...")
    parameters.put('doNotKeepWrapped', False)
    products = [source_product, unwrapped_product]
    output = GPF.createProduct('SnaphuImport', parameters, products)
    print("SNAPHU imported...")
    return output
>>>>>>> 6fce490b
<|MERGE_RESOLUTION|>--- conflicted
+++ resolved
@@ -782,166 +782,6 @@
     print("Phase to Elevation applied!")
     return output
 
-def terrain_correction_slc(product, DEM):
-    """
-    Apply terrain correction to a SAR product using a specified DEM.
-
-    Terrain correction removes geometric distortions caused by topography and sensor 
-    viewing geometry. This step geocodes the image into a map coordinate system 
-    and ensures that pixel locations align with their true geographic position.
-
-    Args
-    ----------
-    product : snappy.Product
-        The SAR product to which terrain correction will be applied.
-    DEM : str
-        The name of the Digital Elevation Model (e.g., 'SRTM 3Sec' or a custom DEM) 
-        to be used for terrain correction.
-
-    Returns
-    -------
-    snappy.Product
-        The terrain-corrected product.
-
-    Notes
-    -----
-    - The DEM is saved as part of the output product.
-    - Areas with missing DEM values are assigned an external no-data value (0.0).
-    - This step is typically performed near the end of the preprocessing chain to 
-      produce a geocoded product suitable for analysis and visualization.
-    """
-    parameters = HashMap()
-    print('Applying Terrain Correction...')
-    parameters.put('demName', DEM)
-    parameters.put('saveDEM', True)
-    parameters.put('externalDEMNoDataValue', 0.0)
-    output = GPF.createProduct("Terrain-Correction", parameters, product)
-    print("Terrain Correction applied!")
-    return output
-
-def save_product(product, filename, output_dir="_results", fmt="BEAM-DIMAP"):
-    """
-    Save a SNAP product to disk.
-
-    Args
-    ----------
-    product : snappy.Product
-        The SNAP product to save.
-    filename : str
-        Output filename (without extension).
-    output_dir : str, optional
-        Directory where results will be saved (default: "_results").
-    fmt : str, optional
-        Output format (default: "BEAM-DIMAP").
-
-    Returns
-    -------
-    str
-        The full output path where the product was saved.
-    """
-    out_path = f"{output_dir}/{filename}"
-    print(f"Saving product to {out_path} ({fmt})...")
-    ProductIO.writeProduct(product, out_path, fmt)
-    print("Product saved successfully.")
-    return out_path
-
-
-def plot(
-    dim_path,
-    i_band=None, q_band=None, coh_band=None,
-    downsample=1,
-    fade=(0.2, 0.8),          # (min,max) brightness from coherence
-    title="",
-    save_path=None,
-    return_rgb=False,
-    ax=None,
-):
-    """
-    Visualize an interferogram as SNAP-like rainbow (HSV). This can be used to plot any interferogram outputs
-
-    Args:
-      dim_path   : path to the .dim file (next to the .data/ folder)
-      i_band     : name of the real (i) interferogram band; auto-detected if None
-      q_band     : name of the imag (q) interferogram band; auto-detected if None
-      coh_band   : name of the coherence band; auto-detected if None
-      downsample : integer stride for quick viewing (e.g., 2, 4)
-      fade       : tuple (v_min, v_max) mapping coherence → value (brightness)
-      title      : plot title
-      save_path  : if set, write the RGB to this path (e.g., 'phase.png')
-      return_rgb : if True, return the RGB numpy array
-      ax         : optional matplotlib axes to draw on
-
-    Returns:
-      rgb (H,W,3) array if return_rgb=True, else None.
-    """
-    p = ProductIO.readProduct(dim_path)
-    try:
-        # --- band auto-detect (if names not given) ---
-        names = list(p.getBandNames())
-        def pick(prefix):
-            for n in names:
-                nn = n.lower()
-                if nn.startswith(prefix):  # strict startswith
-                    return n
-            for n in names:                 # fallback: contains
-                if prefix in n.lower():
-                    return n
-            return None
-
-        i_band  = i_band  or pick('i_ifg')
-        q_band  = q_band  or pick('q_ifg')
-        coh_band = coh_band or pick('coh_')
-
-        if not (i_band and q_band and coh_band):
-            raise ValueError(
-                f"Could not find required bands. "
-                f"i_band={i_band}, q_band={q_band}, coh_band={coh_band}. "
-                f"Available: {names[:12]}{' ...' if len(names)>12 else ''}"
-            )
-
-        w, h = p.getSceneRasterWidth(), p.getSceneRasterHeight()
-        buf = np.zeros(w*h, np.float32)
-
-        bi = p.getBand(i_band); bi.readPixels(0,0,w,h,buf); i = buf.reshape(h,w).copy()
-        bq = p.getBand(q_band); bq.readPixels(0,0,w,h,buf); q = buf.reshape(h,w).copy()
-        bc = p.getBand(coh_band); bc.readPixels(0,0,w,h,buf); coh = buf.reshape(h,w).copy()
-
-        if downsample and downsample > 1:
-            s = slice(None, None, int(downsample))
-            i, q, coh = i[s, s], q[s, s], coh[s, s]
-
-        # --- phase → HSV ---
-        phase = np.arctan2(q, i)                         # [-pi, +pi]
-        hue   = (phase + np.pi) / (2*np.pi)              # [0,1]
-        sat   = np.ones_like(hue)
-        vmin, vmax = fade
-        val   = vmin + (vmax - vmin) * np.clip(coh, 0, 1)
-
-        rgb = hsv_to_rgb(np.dstack([hue, sat, val]))
-
-        # --- plot ---
-        if ax is None:
-            plt.figure(figsize=(10, 6))
-            ax = plt.gca()
-        ax.imshow(rgb, origin="upper")
-        ax.set_xticks([]); ax.set_yticks([])
-        ax.set_title(title)
-
-        if save_path:
-            # matplotlib expects 0..1 floats; rgb already is
-            plt.imsave(save_path, rgb)
-
-        return rgb if return_rgb else None
-
-    finally:
-        try:
-            p.dispose()
-        except Exception:
-<<<<<<< HEAD
-            pass
-=======
-            pass
-
 def snaphu_export(xml_path, new_input_file, new_target_folder):
     """
     Modify a SNAP XML graph to update input and output paths, then execute it using GPT.
@@ -1104,5 +944,161 @@
     products = [source_product, unwrapped_product]
     output = GPF.createProduct('SnaphuImport', parameters, products)
     print("SNAPHU imported...")
+    return output  
+def terrain_correction_slc(product, DEM):
+    """
+    Apply terrain correction to a SAR product using a specified DEM.
+
+    Terrain correction removes geometric distortions caused by topography and sensor 
+    viewing geometry. This step geocodes the image into a map coordinate system 
+    and ensures that pixel locations align with their true geographic position.
+
+    Args
+    ----------
+    product : snappy.Product
+        The SAR product to which terrain correction will be applied.
+    DEM : str
+        The name of the Digital Elevation Model (e.g., 'SRTM 3Sec' or a custom DEM) 
+        to be used for terrain correction.
+
+    Returns
+    -------
+    snappy.Product
+        The terrain-corrected product.
+
+    Notes
+    -----
+    - The DEM is saved as part of the output product.
+    - Areas with missing DEM values are assigned an external no-data value (0.0).
+    - This step is typically performed near the end of the preprocessing chain to 
+      produce a geocoded product suitable for analysis and visualization.
+    """
+    parameters = HashMap()
+    print('Applying Terrain Correction...')
+    parameters.put('demName', DEM)
+    parameters.put('saveDEM', True)
+    parameters.put('externalDEMNoDataValue', 0.0)
+    output = GPF.createProduct("Terrain-Correction", parameters, product)
+    print("Terrain Correction applied!")
     return output
->>>>>>> 6fce490b
+
+def save_product(product, filename, output_dir="_results", fmt="BEAM-DIMAP"):
+    """
+    Save a SNAP product to disk.
+
+    Args
+    ----------
+    product : snappy.Product
+        The SNAP product to save.
+    filename : str
+        Output filename (without extension).
+    output_dir : str, optional
+        Directory where results will be saved (default: "_results").
+    fmt : str, optional
+        Output format (default: "BEAM-DIMAP").
+
+    Returns
+    -------
+    str
+        The full output path where the product was saved.
+    """
+    out_path = f"{output_dir}/{filename}"
+    print(f"Saving product to {out_path} ({fmt})...")
+    ProductIO.writeProduct(product, out_path, fmt)
+    print("Product saved successfully.")
+    return out_path
+
+
+def plot(
+    dim_path,
+    i_band=None, q_band=None, coh_band=None,
+    downsample=1,
+    fade=(0.2, 0.8),          # (min,max) brightness from coherence
+    title="",
+    save_path=None,
+    return_rgb=False,
+    ax=None,
+):
+    """
+    Visualize an interferogram as SNAP-like rainbow (HSV). This can be used to plot any interferogram outputs
+
+    Args:
+      dim_path   : path to the .dim file (next to the .data/ folder)
+      i_band     : name of the real (i) interferogram band; auto-detected if None
+      q_band     : name of the imag (q) interferogram band; auto-detected if None
+      coh_band   : name of the coherence band; auto-detected if None
+      downsample : integer stride for quick viewing (e.g., 2, 4)
+      fade       : tuple (v_min, v_max) mapping coherence → value (brightness)
+      title      : plot title
+      save_path  : if set, write the RGB to this path (e.g., 'phase.png')
+      return_rgb : if True, return the RGB numpy array
+      ax         : optional matplotlib axes to draw on
+
+    Returns:
+      rgb (H,W,3) array if return_rgb=True, else None.
+    """
+    p = ProductIO.readProduct(dim_path)
+    try:
+        # --- band auto-detect (if names not given) ---
+        names = list(p.getBandNames())
+        def pick(prefix):
+            for n in names:
+                nn = n.lower()
+                if nn.startswith(prefix):  # strict startswith
+                    return n
+            for n in names:                 # fallback: contains
+                if prefix in n.lower():
+                    return n
+            return None
+
+        i_band  = i_band  or pick('i_ifg')
+        q_band  = q_band  or pick('q_ifg')
+        coh_band = coh_band or pick('coh_')
+
+        if not (i_band and q_band and coh_band):
+            raise ValueError(
+                f"Could not find required bands. "
+                f"i_band={i_band}, q_band={q_band}, coh_band={coh_band}. "
+                f"Available: {names[:12]}{' ...' if len(names)>12 else ''}"
+            )
+
+        w, h = p.getSceneRasterWidth(), p.getSceneRasterHeight()
+        buf = np.zeros(w*h, np.float32)
+
+        bi = p.getBand(i_band); bi.readPixels(0,0,w,h,buf); i = buf.reshape(h,w).copy()
+        bq = p.getBand(q_band); bq.readPixels(0,0,w,h,buf); q = buf.reshape(h,w).copy()
+        bc = p.getBand(coh_band); bc.readPixels(0,0,w,h,buf); coh = buf.reshape(h,w).copy()
+
+        if downsample and downsample > 1:
+            s = slice(None, None, int(downsample))
+            i, q, coh = i[s, s], q[s, s], coh[s, s]
+
+        # --- phase → HSV ---
+        phase = np.arctan2(q, i)                         # [-pi, +pi]
+        hue   = (phase + np.pi) / (2*np.pi)              # [0,1]
+        sat   = np.ones_like(hue)
+        vmin, vmax = fade
+        val   = vmin + (vmax - vmin) * np.clip(coh, 0, 1)
+
+        rgb = hsv_to_rgb(np.dstack([hue, sat, val]))
+
+        # --- plot ---
+        if ax is None:
+            plt.figure(figsize=(10, 6))
+            ax = plt.gca()
+        ax.imshow(rgb, origin="upper")
+        ax.set_xticks([]); ax.set_yticks([])
+        ax.set_title(title)
+
+        if save_path:
+            # matplotlib expects 0..1 floats; rgb already is
+            plt.imsave(save_path, rgb)
+
+        return rgb if return_rgb else None
+
+    finally:
+        try:
+            p.dispose()
+        except Exception:
+
+          