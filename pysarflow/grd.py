# -*- coding: utf-8 -*-
"""
Preprocessing Sentinel1 GRD Data

This Python script enables users to perform essential preprocessing steps
on Sentinel-1 GRD data, including thermal noise removal, radiometric calibration,
and terrain correction.

It accepts Sentinel-1 products in the .SAFE format.

The script depends on the 'esa_snappy' library, which must be installed
in the Python environment where this script is executed.

This file can also be imported as a module and contains the following functions:
    Major:
        * read_grd_product
    Supporting:
        *
"""

import os
import esa_snappy
import numpy as np
import matplotlib.pyplot as plt
from esa_snappy import Product, ProductIO, ProductUtils, WKTReader, HashMap, GPF, jpy
from .utils import extract_bbox

# Loads the SNAP operators globally when the module is imported
GPF.getDefaultInstance().getOperatorSpiRegistry().loadOperatorSpis()

def read_grd_product(file_path):
    """
    Reads a Sentinel-1 SAR GRD product from a .SAFE directory or a .zip archive.

    This function utilizes ESA SNAP's `ProductIO.readProduct` to load the SAR data
    into a SNAP Product object, which is the base object for further processing.

    Args:
        file_path (str): The file path to the Sentinel-1 .SAFE directory (unzipped)
                        or the .zip archive containing the GRD product.

    Returns:
        esa_snappy.Product: A SNAP Product object representing the loaded SAR data.

    Raises:
        FileNotFoundError: If the specified zip_path does not exist.
    """
    if not os.path.exists(file_path):
        raise FileNotFoundError(f"Product path not found: {file_path}")
    
    print(f"Reading SAR product from: {file_path}...")
    product = ProductIO.readProduct(file_path)
    print("\tProduct read successfully.")
    return product

<<<<<<< HEAD
def subset_AOI(product, bbox=[], file_path=None) :
    """
    The raw image is too large to process, theredore to reduce resources 
    required to process, the product is subset to a specific AOI.

    Args:
        product (esa_snappy.Product): Input SAR product.
        bbox (list): Bounding box as [minLon, minLat, maxLon, maxLat].

    Returns:
        esa_snappy.Product: Subsetted product.

    Raises:
        ValueError: If bbox is None or invalid.
        Exception: If both bbox or file_path is not passed
    """
    if bbox:
        if len(bbox) != 4:
            raise ValueError("bbox must be a list of [minLon, minLat, maxLon, maxLat]")
        geometry_wkt = (
            f"POLYGON(({bbox[0]} {bbox[1]}, {bbox[2]} {bbox[1]}, "
            f"{bbox[2]} {bbox[3]}, {bbox[0]} {bbox[3]}, {bbox[0]} {bbox[1]}))"
            )
    elif file_path:
        geometry_wkt=extract_bbox(file_path=file_path)
    else:
        raise Exception(f"Either bbox or file_path should be provided")

    print('\tSubsetting using bounding box:', bbox)

    geometry = WKTReader().read(geometry_wkt)
    HashMap = jpy.get_type('java.util.HashMap')
    GPF.getDefaultInstance().getOperatorSpiRegistry().loadOperatorSpis()
    parameters = HashMap()
    parameters.put('copyMetadata', True)
    parameters.put('geoRegion', geometry)
    output = GPF.createProduct('Subset', parameters, product)
    print('\tProduct subsetted.')
    return output
=======

def apply_orbit_file(product):
    """
    Applies precise satellite orbit file to the SAR product.

    This operation orthorectifies the SAR product to improve accuracy by using 
    precise orbit information.

    Args:
        product (esa_snappy.Product): The input SAR Product object.

    Returns:
        esa_snappy.Product: The product with orbit file applied.
    """
    print('\tApplying Orbit File...')
    parameters = HashMap() 
    parameters.put('orbitType', 'Sentinel Precise (Auto Download)') # 'Sentinel Precise (Auto Download) specifically for Sentinel-1
    parameters.put('continueOnFail', 'false') # Do not continue if orbit file application fails
    
    output = GPF.createProduct('Apply-Orbit-File', parameters, product)
    print('\tOrbit File applied.')
    return output

def border_noise_removal(product) :
    """
    Removes border noise from the SAR product.

    Border noise appears as a low-backscatter band along the image edges 
    and can affect SAR measurements near scene boundaries. This operation 
    trims the noisy border region to improve data quality.

    Args:
        product (esa_snappy.Product): The input SAR Product object.

    Returns:
        esa_snappy.Product: The product after border noise removal.
    """
    print('\tPerforming border noise removal...')
    parameters = HashMap()
    parameters.put('borderLimit', '500')
    parameters.put('trimThreshold', '0.5')
    output = GPF.createProduct('Remove-GRD-Border-Noise', parameters, product)
    print('\tBorder noise removed.')
    return output

def radiometric_calibration(product, polarization, pols_selected) :
    """
    Performs radiometric calibration on the SAR product.

    Calibration converts the raw SAR data into radar brightness values.

    Args:
        product (esa_snappy.Product): The input SAR Product object.
        polarization (str): the desired output polarization type.
        pols_selected (str): the polarizations to be calibrated

    Returns:
        esa_snappy.Product: The radiometrically calibrated SAR Product object.

    Raises:
        ValueError: If an unsupported 'polarization' type is provided.
    """
    print(f'\tRadiometric calibration for polarization(s): {pols_selected}...')
    parameters = HashMap()
    parameters.put('outputSigmaBand', True)
    parameters.put('outputImageScaleInDb', False) # Output linear scale, not dB

    # Determine source bands based on the input polarization type
    if polarization == 'DH':  # Dual-horizontal: HH, HV
        parameters.put('sourceBands', 'Intensity_HH,Intensity_HV')
    elif polarization == 'DV': # Dual-vertical: VH, VV
        parameters.put('sourceBands', 'Intensity_VH,Intensity_VV')
    elif polarization == 'SH' or polarization == 'HH': # Single-horizontal: HH
        parameters.put('sourceBands', 'Intensity_HH')
    elif polarization == 'SV' or polarization == 'VV': # Single-vertical: VV
        parameters.put('sourceBands', 'Intensity_VV')
    else:
        raise ValueError(f"Unsupported polarization type: {polarization}. "
                         "Please use 'DH', 'DV', 'SH'/'HH', or 'SV'/'VV'.")
    
    # This parameter directly controls which output bands are generated
    parameters.put('selectedPolarisations', pols_selected) 

    output = GPF.createProduct("Calibration", parameters, product)
    print('\tRadiometric calibration completed.')
    return output

def conversion_to_db(product):
    """
    Converts SAR backscatter values from linear scale to decibels (dB).

    This transformation is commonly applied to Sentinel-1 GRD products 
    after radiometric calibration, as dB units are easier to interpret 
    and compare across scenes.

    Args:
        product (snappy.Product): Input SAR product in linear scale.

    Returns:
        esa_snappy.Product: Product with backscatter values expressed in dB.
    """
    parameters = HashMap()
    output = GPF.createProduct('linearToFromdB', parameters, product)
    print('\tConversion complete.')
    return output

def export(Product, output_path) -> None:
    """
    Exports a SNAP product as a GeoTIFF file.

    Args:
        product (snappy.Product): The processed SNAP product to export.
        output_path (str): Destination .tif file path.
    """
    # Ensure output directory exists
    os.makedirs(os.path.dirname(output_path), exist_ok=True)

    print(f"Exporting product to {output_path} (GeoTIFF)...")
    ProductIO.writeProduct(product, output_path, "GeoTIFF")
    print("Export complete.")
>>>>>>> 7929df65
<|MERGE_RESOLUTION|>--- conflicted
+++ resolved
@@ -53,7 +53,6 @@
     print("\tProduct read successfully.")
     return product
 
-<<<<<<< HEAD
 def subset_AOI(product, bbox=[], file_path=None) :
     """
     The raw image is too large to process, theredore to reduce resources 
@@ -93,7 +92,6 @@
     output = GPF.createProduct('Subset', parameters, product)
     print('\tProduct subsetted.')
     return output
-=======
 
 def apply_orbit_file(product):
     """
@@ -213,5 +211,4 @@
 
     print(f"Exporting product to {output_path} (GeoTIFF)...")
     ProductIO.writeProduct(product, output_path, "GeoTIFF")
-    print("Export complete.")
->>>>>>> 7929df65
+    print("Export complete.")