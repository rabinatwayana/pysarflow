{
 "cells": [
  {
   "cell_type": "markdown",
   "metadata": {},
   "source": [
    "** valencia bounding box  \n",
    "{\"type\":\"Polygon\",\"coordinates\":[[[-0.124146,38.953446],[-0.547119,38.953446],[-0.547119,39.481696],[-0.124146,39.481696],[-0.124146,38.953446]]]}  \n",
    "\n",
    "** data   \n",
    "pre-event = 2024-10-07  \n",
    "post-event = 2024-10-31  \n",
    "\n",
    "** Data download from ASF search portal: parameters  \n",
    "    * GRD-HD, ascending, instrument IW, VV+VH pols"
   ]
  },
  {
   "cell_type": "code",
<<<<<<< HEAD
   "execution_count": 1,
=======
   "execution_count": null,
>>>>>>> c1d45e04
   "metadata": {},
   "outputs": [
    {
     "name": "stderr",
     "output_type": "stream",
     "text": [
      "Error while parsing JAI registry file \"file:/Applications/esa-snap/snap/modules/org.esa.snap.snap-core/org-geotools/gt-coverage.jar!/META-INF/registryFile.jai\" :\n",
      "Error in registry file at line number #31\n",
      "A descriptor is already registered against the name \"org.geotools.ColorReduction\" under registry mode \"rendered\"\n",
      "Error in registry file at line number #32\n",
      "A descriptor is already registered against the name \"org.geotools.ColorInversion\" under registry mode \"rendered\"\n",
      "Error while parsing JAI registry file \"file:/Applications/esa-snap/snap/modules/org.esa.snap.snap-core/org-jaitools/jt-zonalstats.jar!/META-INF/registryFile.jai\" :\n",
      "Error in registry file at line number #4\n",
      "A descriptor is already registered against the name \"ZonalStats\" under registry mode \"rendered\"\n",
      "Error while parsing JAI registry file \"file:/Applications/esa-snap/snap/modules/org.esa.snap.snap-gpf/org-jaitools/jt-vectorize.jar!/META-INF/registryFile.jai\" :\n",
      "Error in registry file at line number #4\n",
      "A descriptor is already registered against the name \"Vectorize\" under registry mode \"rendered\"\n",
      "INFO: org.esa.snap.core.gpf.operators.tooladapter.ToolAdapterIO: Initializing external tool adapters\n",
      "INFO: org.esa.snap.core.util.EngineVersionCheckActivator: Please check regularly for new updates for the best SNAP experience.\n"
     ]
    }
   ],
   "source": [
    "# Importing functions from package--\n",
<<<<<<< HEAD
    "from pysarflow import read_grd_product, subset_AOI, apply_orbit_file, thermal_noise_removal, border_noise_removal, radiometric_calibration, speckle_filter,terrain_correction, stack, band_difference"
=======
    "from pysarflow import read_grd_product, subset_AOI, apply_orbit_file, thermal_noise_removal, border_noise_removal, radiometric_calibration, speckle_filter,terrain_correction, plotBand"
>>>>>>> c1d45e04
   ]
  },
  {
   "cell_type": "markdown",
   "metadata": {},
   "source": [
    "read grd file"
   ]
  },
  {
   "cell_type": "code",
   "execution_count": null,
   "metadata": {},
<<<<<<< HEAD
   "outputs": [
    {
     "name": "stdout",
     "output_type": "stream",
     "text": [
      "Reading SAR product from: ../data/S1A_IW_GRDH_1SDV_20241007T180256_20241007T180321_056000_06D943_D46B.SAFE...\n",
      "\tProduct read successfully.\n",
      "Reading SAR product from: ../data/S1A_IW_GRDH_1SDV_20241031T180256_20241031T180321_056350_06E71E_479F.SAFE...\n",
      "\tProduct read successfully.\n"
     ]
    },
    {
     "name": "stderr",
     "output_type": "stream",
     "text": [
      "INFO: eu.esa.sar.commons.io.ImageIOFile: Using FileCacheImageInputStream\n",
      "INFO: eu.esa.sar.commons.io.ImageIOFile: Using FileCacheImageInputStream\n"
     ]
    }
   ],
   "source": [
    "# Path to the .SAFE directory\n",
    "pre_event_product_path = \"../data/S1A_IW_GRDH_1SDV_20241007T180256_20241007T180321_056000_06D943_D46B.SAFE\"\n",
    "# pre_event_product_path = \"D:\\Archive\\S1A_IW_GRDH_1SDV_20241007T180256_20241007T180321_056000_06D943_D46B.SAFE\"\n",
    "post_event_product_path = \"../data/S1A_IW_GRDH_1SDV_20241031T180256_20241031T180321_056350_06E71E_479F.SAFE\"\n",
    "# post_event_product_path = \"D:\\Archive\\S1A_IW_GRDH_1SDV_20241031T180256_20241031T180321_056350_06E71E_479F.SAFE\"\n",
=======
   "outputs": [],
   "source": [
    "# Path to the .SAFE directory\n",
    "# pre_event_product_path = \"../data/S1A_IW_GRDH_1SDV_20241007T180256_20241007T180321_056000_06D943_D46B.SAFE\"\n",
    "pre_event_product_path = r\"C:\\Users\\Ethel Ogallo\\OneDrive - Universität Salzburg\\Archive\\S1A_IW_GRDH_1SDV_20241007T180256_20241007T180321_056000_06D943_D46B.SAFE\"\n",
    "# post_event_product_path = \"../data/S1A_IW_GRDH_1SDV_20241007T180256_20241007T180321_056000_06D943_D46B.SAFE\"\n",
    "post_event_product_path = r\"C:\\Users\\Ethel Ogallo\\OneDrive - Universität Salzburg\\Archive\\S1A_IW_GRDH_1SDV_20241031T180256_20241031T180321_056350_06E71E_479F.SAFE\"\n",
>>>>>>> c1d45e04
    "\n",
    "# reading GRD product\n",
    "pre_event_product=read_grd_product(pre_event_product_path)\n",
    "post_event_product=read_grd_product(post_event_product_path)"
   ]
  },
  {
   "cell_type": "markdown",
   "metadata": {},
   "source": [
    "subsetting"
   ]
  },
  {
   "cell_type": "code",
   "execution_count": null,
   "metadata": {},
   "outputs": [],
   "source": [
    "aoi_bbox=[-0.547119, 38.953446,-0.124146,39.481696]\n",
    "pre_event_product_subset=subset_AOI(product=pre_event_product, bbox=aoi_bbox)\n",
    "post_event_product_subset=subset_AOI(product=post_event_product, bbox=aoi_bbox)"
   ]
  },
  {
   "cell_type": "code",
   "execution_count": null,
   "metadata": {},
   "outputs": [],
   "source": [
    "plotBand(pre_event_product_subset, \"Intensity_VV\", \n",
    "         post_event_product_subset, \"Intensity_VV\", \n",
    "         vmin=0, vmax=100000, figsize=(6,4))\n"
   ]
  },
  {
   "cell_type": "markdown",
   "metadata": {},
   "source": [
    "apply orbit file to subset"
   ]
  },
  {
   "cell_type": "code",
   "execution_count": null,
   "metadata": {},
   "outputs": [],
   "source": [
    "pre_event_product_orbit = apply_orbit_file(pre_event_product_subset)\n",
    "post_event_product_orbit = apply_orbit_file(post_event_product_subset)"
   ]
  },
  {
   "cell_type": "markdown",
   "metadata": {},
   "source": [
    "Thermal Noise Removal"
   ]
  },
  {
   "cell_type": "code",
   "execution_count": null,
   "metadata": {},
   "outputs": [],
   "source": [
    "pre_event_product_tnr = thermal_noise_removal(pre_event_product_orbit)\n",
    "post_event_product_tnr = thermal_noise_removal(post_event_product_orbit)"
   ]
  },
  {
   "cell_type": "markdown",
   "metadata": {},
   "source": [
    "border noise removal"
   ]
  },
  {
   "cell_type": "code",
   "execution_count": null,
   "metadata": {},
   "outputs": [],
   "source": [
    "pre_event_product_bnr = border_noise_removal(pre_event_product_tnr)\n",
    "post_event_product_bnr = border_noise_removal(post_event_product_tnr)"
   ]
  },
  {
   "cell_type": "markdown",
   "metadata": {},
   "source": [
    "radiometric callibration"
   ]
  },
  {
   "cell_type": "code",
   "execution_count": null,
   "metadata": {},
   "outputs": [],
   "source": [
    "pre_event_product_calibrated = radiometric_calibration(pre_event_product_bnr, polarization='VV', pols_selected='VV')\n",
    "post_event_product_calibrated = radiometric_calibration(post_event_product_bnr, polarization='VV', pols_selected='VV')"
   ]
  },
  {
   "cell_type": "code",
   "execution_count": null,
   "metadata": {},
   "outputs": [],
   "source": [
    "# check band names\n",
    "band_names = pre_event_product_calibrated.getBandNames()\n",
    "print(\"Band names: {}\".format(\", \".join(band_names)))"
   ]
  },
  {
   "cell_type": "code",
   "execution_count": null,
   "metadata": {},
   "outputs": [],
   "source": [
    "plotBand(pre_event_product_calibrated, \"Sigma0_VV\", \n",
    "         post_event_product_calibrated, \"Sigma0_VV\", \n",
    "         vmin=0, vmax=1, figsize=(6,4))"
   ]
  },
  {
   "cell_type": "markdown",
   "metadata": {},
   "source": [
    "### speckle filtering"
   ]
  },
  {
   "cell_type": "code",
   "execution_count": null,
   "metadata": {},
   "outputs": [],
   "source": [
    "pre_event_product_speckle_filtered = speckle_filter(pre_event_product_calibrated)\n",
    "post_event_product_speckle_filtered = speckle_filter(post_event_product_calibrated)"
   ]
  },
  {
   "cell_type": "code",
   "execution_count": null,
   "metadata": {},
   "outputs": [],
   "source": [
    "plotBand(pre_event_product_speckle_filtered, \"Sigma0_VV\", \n",
    "         post_event_product_speckle_filtered, \"Sigma0_VV\", \n",
    "         vmin=0, vmax=1, figsize=(6,4))"
   ]
  },
  {
   "cell_type": "markdown",
   "metadata": {},
   "source": [
    "### Terrain correction"
   ]
  },
  {
   "cell_type": "code",
<<<<<<< HEAD
   "execution_count": 9,
   "metadata": {},
   "outputs": [
    {
     "name": "stdout",
     "output_type": "stream",
     "text": [
      "\n",
      "\tTerrain correction completed.\n",
      "100% done.\n",
      "\n",
      "100% done.\n",
      "\tTerrain correction completed.\n"
     ]
    }
   ],
=======
   "execution_count": null,
   "metadata": {},
   "outputs": [],
>>>>>>> c1d45e04
   "source": [
    "pre_event_product_tc = terrain_correction(pre_event_product_speckle_filtered)\n",
    "post_event_product_tc = terrain_correction(post_event_product_speckle_filtered)"
   ]
  },
  {
<<<<<<< HEAD
   "cell_type": "markdown",
   "metadata": {},
   "source": [
    "### Stacking"
   ]
  },
  {
   "cell_type": "code",
   "execution_count": 10,
   "metadata": {},
   "outputs": [
    {
     "name": "stdout",
     "output_type": "stream",
     "text": [
      "\n",
      "100% done.\n"
     ]
    },
    {
     "name": "stderr",
     "output_type": "stream",
     "text": [
      "WARNING: org.esa.snap.collocation.CollocateOp: Reference product selected automatically: Subset_S1A_IW_GRDH_1SDV_20241031T180256_20241031T180321_056350_06E71E_479F_Orb_NR_Cal_Spk_TC\n"
     ]
    }
   ],
   "source": [
    "product_stacked = stack(pre_event_product_tc, post_event_product_tc)"
   ]
  },
  {
   "cell_type": "code",
   "execution_count": 11,
   "metadata": {},
   "outputs": [
    {
     "data": {
      "text/plain": [
       "['Sigma0_VV_M', 'Sigma0_VV_S', 'collocationFlags']"
      ]
     },
     "execution_count": 11,
     "metadata": {},
     "output_type": "execute_result"
    }
   ],
   "source": [
    "abc=list(product_stacked.getBandNames())\n",
    "# abc[0]\n",
    "abc"
   ]
  },
  {
   "cell_type": "code",
   "execution_count": 12,
   "metadata": {},
   "outputs": [
    {
     "name": "stdout",
     "output_type": "stream",
     "text": [
      "\n",
      "100% done.\n"
     ]
    },
    {
     "data": {
      "text/plain": [
       "org.esa.snap.core.datamodel.Product(objectRef=0x7f7a47f1036a)"
      ]
     },
     "execution_count": 12,
     "metadata": {},
     "output_type": "execute_result"
    }
   ],
   "source": [
    "band_difference(product_stacked)"
=======
   "cell_type": "code",
   "execution_count": null,
   "metadata": {},
   "outputs": [],
   "source": [
    "plotBand(pre_event_product_tc, \"Sigma0_VV\", \n",
    "         post_event_product_tc, \"Sigma0_VV\", \n",
    "         vmin=0, vmax=0.1, figsize=(6,4))"
>>>>>>> c1d45e04
   ]
  }
 ],
 "metadata": {
  "kernelspec": {
   "display_name": "snap_env",
   "language": "python",
   "name": "python3"
  },
  "language_info": {
   "codemirror_mode": {
    "name": "ipython",
    "version": 3
   },
   "file_extension": ".py",
   "mimetype": "text/x-python",
   "name": "python",
   "nbconvert_exporter": "python",
   "pygments_lexer": "ipython3",
   "version": "3.9.23"
  }
 },
 "nbformat": 4,
 "nbformat_minor": 2
}<|MERGE_RESOLUTION|>--- conflicted
+++ resolved
@@ -17,11 +17,9 @@
   },
   {
    "cell_type": "code",
-<<<<<<< HEAD
+
    "execution_count": 1,
-=======
-   "execution_count": null,
->>>>>>> c1d45e04
+
    "metadata": {},
    "outputs": [
     {
@@ -46,11 +44,9 @@
    ],
    "source": [
     "# Importing functions from package--\n",
-<<<<<<< HEAD
-    "from pysarflow import read_grd_product, subset_AOI, apply_orbit_file, thermal_noise_removal, border_noise_removal, radiometric_calibration, speckle_filter,terrain_correction, stack, band_difference"
-=======
-    "from pysarflow import read_grd_product, subset_AOI, apply_orbit_file, thermal_noise_removal, border_noise_removal, radiometric_calibration, speckle_filter,terrain_correction, plotBand"
->>>>>>> c1d45e04
+
+    "from pysarflow import read_grd_product, subset_AOI, apply_orbit_file, thermal_noise_removal, border_noise_removal, radiometric_calibration, speckle_filter,terrain_correction, stack, band_difference,plotBand"
+
    ]
   },
   {
@@ -64,7 +60,7 @@
    "cell_type": "code",
    "execution_count": null,
    "metadata": {},
-<<<<<<< HEAD
+
    "outputs": [
     {
      "name": "stdout",
@@ -91,15 +87,7 @@
     "# pre_event_product_path = \"D:\\Archive\\S1A_IW_GRDH_1SDV_20241007T180256_20241007T180321_056000_06D943_D46B.SAFE\"\n",
     "post_event_product_path = \"../data/S1A_IW_GRDH_1SDV_20241031T180256_20241031T180321_056350_06E71E_479F.SAFE\"\n",
     "# post_event_product_path = \"D:\\Archive\\S1A_IW_GRDH_1SDV_20241031T180256_20241031T180321_056350_06E71E_479F.SAFE\"\n",
-=======
-   "outputs": [],
-   "source": [
-    "# Path to the .SAFE directory\n",
-    "# pre_event_product_path = \"../data/S1A_IW_GRDH_1SDV_20241007T180256_20241007T180321_056000_06D943_D46B.SAFE\"\n",
-    "pre_event_product_path = r\"C:\\Users\\Ethel Ogallo\\OneDrive - Universität Salzburg\\Archive\\S1A_IW_GRDH_1SDV_20241007T180256_20241007T180321_056000_06D943_D46B.SAFE\"\n",
-    "# post_event_product_path = \"../data/S1A_IW_GRDH_1SDV_20241007T180256_20241007T180321_056000_06D943_D46B.SAFE\"\n",
-    "post_event_product_path = r\"C:\\Users\\Ethel Ogallo\\OneDrive - Universität Salzburg\\Archive\\S1A_IW_GRDH_1SDV_20241031T180256_20241031T180321_056350_06E71E_479F.SAFE\"\n",
->>>>>>> c1d45e04
+
     "\n",
     "# reading GRD product\n",
     "pre_event_product=read_grd_product(pre_event_product_path)\n",
@@ -262,35 +250,14 @@
   },
   {
    "cell_type": "code",
-<<<<<<< HEAD
-   "execution_count": 9,
-   "metadata": {},
-   "outputs": [
-    {
-     "name": "stdout",
-     "output_type": "stream",
-     "text": [
-      "\n",
-      "\tTerrain correction completed.\n",
-      "100% done.\n",
-      "\n",
-      "100% done.\n",
-      "\tTerrain correction completed.\n"
-     ]
-    }
-   ],
-=======
-   "execution_count": null,
-   "metadata": {},
-   "outputs": [],
->>>>>>> c1d45e04
+
    "source": [
     "pre_event_product_tc = terrain_correction(pre_event_product_speckle_filtered)\n",
     "post_event_product_tc = terrain_correction(post_event_product_speckle_filtered)"
    ]
   },
   {
-<<<<<<< HEAD
+
    "cell_type": "markdown",
    "metadata": {},
    "source": [
@@ -370,7 +337,7 @@
    ],
    "source": [
     "band_difference(product_stacked)"
-=======
+
    "cell_type": "code",
    "execution_count": null,
    "metadata": {},
@@ -379,7 +346,7 @@
     "plotBand(pre_event_product_tc, \"Sigma0_VV\", \n",
     "         post_event_product_tc, \"Sigma0_VV\", \n",
     "         vmin=0, vmax=0.1, figsize=(6,4))"
->>>>>>> c1d45e04
+
    ]
   }
  ],
